#!/usr/bin/env python

import sys, os, yaml, time, urllib2, atexit
import logging

from helpers.etcd import Etcd
from helpers.postgresql import Postgresql
from helpers.ha import Ha

LOG_LEVEL = logging.DEBUG if os.getenv('DEBUG', None) else logging.INFO

logging.basicConfig(format='%(asctime)s %(levelname)s: %(message)s', level=LOG_LEVEL)

f = open(sys.argv[1], "r")
config = yaml.load(f.read())
f.close()

etcd = Etcd(config["etcd"])
postgresql = Postgresql(config["postgresql"])
ha = Ha(postgresql, etcd)

# stop postgresql on script exit
def stop_postgresql():
    postgresql.stop()
atexit.register(stop_postgresql)


# wait for etcd to be available
<<<<<<< HEAD
def wait_for_etcd(message):
    etcd_ready = False
    while not etcd_ready:
        try:
            etcd.touch_member(postgresql.name, postgresql.connection_string)
            etcd_ready = True
        except urllib2.URLError:
            logging.info("waiting on etcd: %s" % message)
            time.sleep(5)
=======
logging.info("Governor Starting up: Connect to Etcd")
etcd_ready = False
while not etcd_ready:
    try:
        etcd.touch_member(postgresql.name, postgresql.connection_string)
        etcd_ready = True
    except urllib2.URLError:
        logging.info("waiting on etcd")
        time.sleep(5)
>>>>>>> aefbca09

# is data directory empty?
if postgresql.data_directory_empty():
    logging.info("Governor Starting up: Empty Data Dir")
    # racing to initialize
    wait_for_etcd("cannot initialize member without ETCD")
    if etcd.race("/initialize", postgresql.name):
        logging.info("Governor Starting up: Initialisation Race ... WON!!!")
        logging.info("Governor Starting up: Initialise Postgres")
        postgresql.initialize()
        logging.info("Governor Starting up: Initialise Complete")
        etcd.take_leader(postgresql.name)
        logging.info("Governor Starting up: Starting Postgres")
        postgresql.start()
    else:
        logging.info("Governor Starting up: Initialisation Race ... LOST")
        logging.info("Governor Starting up: Sync Postgres from Leader")
        synced_from_leader = False
        while not synced_from_leader:
            leader = etcd.current_leader()
            if not leader:
                time.sleep(5)
                continue
            if postgresql.sync_from_leader(leader):
                logging.info("Governor Starting up: Sync Completed")
                postgresql.write_recovery_conf(leader)
                logging.info("Governor Starting up: Starting Postgres")
                postgresql.start()
                synced_from_leader = True
            else:
                time.sleep(5)
else:
    logging.info("Governor Starting up: Existing Data Dir")
    postgresql.follow_no_leader()
    logging.info("Governor Starting up: Starting Postgres")
    postgresql.start()

<<<<<<< HEAD
wait_for_etcd("running in readonly mode; cannot participate in cluster HA without etcd")
while True:
    try:
        logging.info(ha.run_cycle())

        # create replication slots
        if postgresql.is_leader():
            for node in etcd.get_client_path("/members?recursive=true")["node"]["nodes"]:
                member = node["key"].split('/')[-1]
                if member != postgresql.name:
                    postgresql.query("DO LANGUAGE plpgsql $$DECLARE somevar VARCHAR; BEGIN SELECT slot_name INTO somevar FROM pg_replication_slots WHERE slot_name = '%(slot)s' LIMIT 1; IF NOT FOUND THEN PERFORM pg_create_physical_replication_slot('%(slot)s'); END IF; END$$;" % {"slot": member})
=======
logging.info("Governor Running: Starting Running Loop")
while True:
    logging.info("Governor Running: %s" % ha.run_cycle())

    # create replication slots
    if postgresql.is_leader():
        logging.info("Governor Running: I am the Leader")
        for node in etcd.get_client_path("/members?recursive=true")["node"]["nodes"]:
            member = node["key"].split('/')[-1]
            if member != postgresql.name:
                postgresql.query("DO LANGUAGE plpgsql $$DECLARE somevar VARCHAR; BEGIN SELECT slot_name INTO somevar FROM pg_replication_slots WHERE slot_name = '%(slot)s' LIMIT 1; IF NOT FOUND THEN PERFORM pg_create_physical_replication_slot('%(slot)s'); END IF; END$$;" % {"slot": member})
>>>>>>> aefbca09

        etcd.touch_member(postgresql.name, postgresql.connection_string)

        time.sleep(config["loop_wait"])
    except urllib2.URLError:
        logging.info("Lost connection to etcd, setting no leader and waiting on etcd")
        postgresql.follow_no_leader()
        wait_for_etcd("running in readonly mode; cannot participate in cluster HA without etcd")<|MERGE_RESOLUTION|>--- conflicted
+++ resolved
@@ -24,9 +24,7 @@
     postgresql.stop()
 atexit.register(stop_postgresql)
 
-
 # wait for etcd to be available
-<<<<<<< HEAD
 def wait_for_etcd(message):
     etcd_ready = False
     while not etcd_ready:
@@ -36,18 +34,8 @@
         except urllib2.URLError:
             logging.info("waiting on etcd: %s" % message)
             time.sleep(5)
-=======
-logging.info("Governor Starting up: Connect to Etcd")
-etcd_ready = False
-while not etcd_ready:
-    try:
-        etcd.touch_member(postgresql.name, postgresql.connection_string)
-        etcd_ready = True
-    except urllib2.URLError:
-        logging.info("waiting on etcd")
-        time.sleep(5)
->>>>>>> aefbca09
 
+logging.info("Governor Starting up")
 # is data directory empty?
 if postgresql.data_directory_empty():
     logging.info("Governor Starting up: Empty Data Dir")
@@ -84,32 +72,19 @@
     logging.info("Governor Starting up: Starting Postgres")
     postgresql.start()
 
-<<<<<<< HEAD
 wait_for_etcd("running in readonly mode; cannot participate in cluster HA without etcd")
+logging.info("Governor Running: Starting Running Loop")
 while True:
     try:
-        logging.info(ha.run_cycle())
+        logging.info("Governor Running: %s" % ha.run_cycle())
 
         # create replication slots
         if postgresql.is_leader():
+            logging.info("Governor Running: I am the Leader")
             for node in etcd.get_client_path("/members?recursive=true")["node"]["nodes"]:
                 member = node["key"].split('/')[-1]
                 if member != postgresql.name:
                     postgresql.query("DO LANGUAGE plpgsql $$DECLARE somevar VARCHAR; BEGIN SELECT slot_name INTO somevar FROM pg_replication_slots WHERE slot_name = '%(slot)s' LIMIT 1; IF NOT FOUND THEN PERFORM pg_create_physical_replication_slot('%(slot)s'); END IF; END$$;" % {"slot": member})
-=======
-logging.info("Governor Running: Starting Running Loop")
-while True:
-    logging.info("Governor Running: %s" % ha.run_cycle())
-
-    # create replication slots
-    if postgresql.is_leader():
-        logging.info("Governor Running: I am the Leader")
-        for node in etcd.get_client_path("/members?recursive=true")["node"]["nodes"]:
-            member = node["key"].split('/')[-1]
-            if member != postgresql.name:
-                postgresql.query("DO LANGUAGE plpgsql $$DECLARE somevar VARCHAR; BEGIN SELECT slot_name INTO somevar FROM pg_replication_slots WHERE slot_name = '%(slot)s' LIMIT 1; IF NOT FOUND THEN PERFORM pg_create_physical_replication_slot('%(slot)s'); END IF; END$$;" % {"slot": member})
->>>>>>> aefbca09
-
         etcd.touch_member(postgresql.name, postgresql.connection_string)
 
         time.sleep(config["loop_wait"])
